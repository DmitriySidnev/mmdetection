# Configuration file for the Sphinx documentation builder.
#
# This file only contains a selection of the most common options. For a full
# list see the documentation:
# https://www.sphinx-doc.org/en/master/usage/configuration.html

# -- Path setup --------------------------------------------------------------

# If extensions (or modules to document with autodoc) are in another directory,
# add these directories to sys.path here. If the directory is relative to the
# documentation root, use os.path.abspath to make it absolute, like shown here.
#
import os
import sys

sys.path.insert(0, os.path.abspath('..'))

# -- Project information -----------------------------------------------------

<<<<<<< HEAD
project = 'MMDetection'
copyright = '2018-2020, OpenMMLab'
author = 'MMDetection Authors'
=======
project = 'Object Detection OpenVINO Training Extensions'
copyright = '2018-2019, OpenMMLab; 2019-2020, Intel'
author = 'OpenMMLab, Intel'
>>>>>>> d1d80113

# The full version, including alpha/beta/rc tags
with open('../mmdet/VERSION', 'r') as f:
    release = f.read().strip()

# -- General configuration ---------------------------------------------------

# Add any Sphinx extension module names here, as strings. They can be
# extensions coming with Sphinx (named 'sphinx.ext.*') or your custom
# ones.
extensions = [
    'sphinx.ext.autodoc',
    'sphinx.ext.napoleon',
    'sphinx.ext.viewcode',
    'recommonmark',
    'sphinx_markdown_tables',
]

autodoc_mock_imports = [
    'matplotlib', 'pycocotools', 'terminaltables', 'mmdet.version',
    'mmdet.ops.dcn', 'mmdet.ops.masked_conv', 'mmdet.ops.nms',
    'mmdet.ops.roi_align', 'mmdet.ops.roi_pool',
    'mmdet.ops.sigmoid_focal_loss', 'mmdet.ops.carafe', 'mmdet.ops.utils'
]

# Add any paths that contain templates here, relative to this directory.
templates_path = ['_templates']

# The suffix(es) of source filenames.
# You can specify multiple suffix as a list of string:
#
source_suffix = {
    '.rst': 'restructuredtext',
    '.md': 'markdown',
}

# The master toctree document.
master_doc = 'index'

# List of patterns, relative to source directory, that match files and
# directories to ignore when looking for source files.
# This pattern also affects html_static_path and html_extra_path.
exclude_patterns = ['_build', 'Thumbs.db', '.DS_Store']

# -- Options for HTML output -------------------------------------------------

# The theme to use for HTML and HTML Help pages.  See the documentation for
# a list of builtin themes.
#
html_theme = 'sphinx_rtd_theme'

# Add any paths that contain custom static files (such as style sheets) here,
# relative to this directory. They are copied after the builtin static files,
# so a file named "default.css" will overwrite the builtin "default.css".
html_static_path = ['_static']<|MERGE_RESOLUTION|>--- conflicted
+++ resolved
@@ -17,15 +17,9 @@
 
 # -- Project information -----------------------------------------------------
 
-<<<<<<< HEAD
-project = 'MMDetection'
-copyright = '2018-2020, OpenMMLab'
-author = 'MMDetection Authors'
-=======
 project = 'Object Detection OpenVINO Training Extensions'
 copyright = '2018-2019, OpenMMLab; 2019-2020, Intel'
 author = 'OpenMMLab, Intel'
->>>>>>> d1d80113
 
 # The full version, including alpha/beta/rc tags
 with open('../mmdet/VERSION', 'r') as f:
