import copy
import itertools
import logging
import os.path as osp
import tempfile
from collections import OrderedDict

import cv2
import mmcv
import numpy as np
from mmcv.utils import print_log
import os
from pycocotools.coco import COCO
from pycocotools.cocoeval import COCOeval
from pycocotools.mask import decode
from terminaltables import AsciiTable

from mmdet.core import eval_recalls
from mmdet.core import text_eval
from .builder import DATASETS
from .custom import CustomDataset

try:
    import pycocotools
    if not hasattr(pycocotools, '__sphinx_mock__'):  # for doc generation
        assert pycocotools.__version__ >= '12.0.2'
except AssertionError:
    raise AssertionError('Incompatible version of pycocotools is installed. '
                         'Run pip uninstall pycocotools first. Then run pip '
                         'install mmpycocotools to install open-mmlab forked '
                         'pycocotools.')


def get_polygon(segm, bbox):
    if segm is not None:
        mask = decode(segm)
        contours = cv2.findContours(mask, cv2.RETR_EXTERNAL, cv2.CHAIN_APPROX_NONE)[-2]
        if contours:
            contour = sorted(contours, key=lambda x: -cv2.contourArea(x))[0]
            return  cv2.boxPoints(cv2.minAreaRect(contour)).reshape(-1)
    xmin, ymin, xmax, ymax, _ = bbox
    contour = [xmin, ymin, xmax, ymin, xmax, ymax, xmin, ymax]

    return contour

@DATASETS.register_module()
class CocoDataset(CustomDataset):

    CLASSES = ('person', 'bicycle', 'car', 'motorcycle', 'airplane', 'bus',
               'train', 'truck', 'boat', 'traffic light', 'fire hydrant',
               'stop sign', 'parking meter', 'bench', 'bird', 'cat', 'dog',
               'horse', 'sheep', 'cow', 'elephant', 'bear', 'zebra', 'giraffe',
               'backpack', 'umbrella', 'handbag', 'tie', 'suitcase', 'frisbee',
               'skis', 'snowboard', 'sports ball', 'kite', 'baseball bat',
               'baseball glove', 'skateboard', 'surfboard', 'tennis racket',
               'bottle', 'wine glass', 'cup', 'fork', 'knife', 'spoon', 'bowl',
               'banana', 'apple', 'sandwich', 'orange', 'broccoli', 'carrot',
               'hot dog', 'pizza', 'donut', 'cake', 'chair', 'couch',
               'potted plant', 'bed', 'dining table', 'toilet', 'tv', 'laptop',
               'mouse', 'remote', 'keyboard', 'cell phone', 'microwave',
               'oven', 'toaster', 'sink', 'refrigerator', 'book', 'clock',
               'vase', 'scissors', 'teddy bear', 'hair drier', 'toothbrush')

    def __init__(self, min_size=None, *args, **kwargs):
        super().__init__(*args, **kwargs)
        self.min_size = min_size

    def load_annotations(self, ann_file):
        """Load annotation from COCO style annotation file.

        Args:
            ann_file (str): Path of annotation file.

        Returns:
            list[dict]: Annotation info from COCO api.
        """

        self.coco = COCO(ann_file)
        self.cat_ids = self.coco.get_cat_ids(cat_names=self.CLASSES)
        self.cat2label = {cat_id: i for i, cat_id in enumerate(self.cat_ids)}
        self.img_ids = self.coco.get_img_ids()
        data_infos = []
        for i in self.img_ids:
            info = self.coco.load_imgs([i])[0]
            info['filename'] = info['file_name']
            data_infos.append(info)
        return data_infos

    def get_ann_info(self, idx):
        """Get COCO annotation by index.

        Args:
            idx (int): Index of data.

        Returns:
            dict: Annotation info of specified index.
        """

        img_id = self.data_infos[idx]['id']
        ann_ids = self.coco.get_ann_ids(img_ids=[img_id])
        ann_info = self.coco.load_anns(ann_ids)
        return self._parse_ann_info(self.data_infos[idx], ann_info)

    def get_cat_ids(self, idx):
        """Get COCO category ids by index.

        Args:
            idx (int): Index of data.

        Returns:
            list[int]: All categories in the image of specified index.
        """

        img_id = self.data_infos[idx]['id']
        ann_ids = self.coco.get_ann_ids(img_ids=[img_id])
        ann_info = self.coco.load_anns(ann_ids)
        return [ann['category_id'] for ann in ann_info]

    def _filter_imgs(self, min_size=32):
        """Filter images too small or without ground truths."""
        valid_inds = []
        # obtain images that contain annotation
        ids_with_ann = set(_['image_id'] for _ in self.coco.anns.values())
        # obtain images that contain annotations of the required categories
        ids_in_cat = set()
        for i, class_id in enumerate(self.cat_ids):
            ids_in_cat |= set(self.coco.cat_img_map[class_id])
        # merge the image id sets of the two conditions and use the merged set
        # to filter out images if self.filter_empty_gt=True
        ids_in_cat &= ids_with_ann

        valid_img_ids = []
        for i, img_info in enumerate(self.data_infos):
            img_id = self.img_ids[i]
            if self.filter_empty_gt and img_id not in ids_in_cat:
                continue
            if min(img_info['width'], img_info['height']) >= min_size:
                valid_inds.append(i)
                valid_img_ids.append(img_id)
        self.img_ids = valid_img_ids
        return valid_inds

    def _parse_ann_info(self, img_info, ann_info):
        """Parse bbox and mask annotation.

        Args:
            ann_info (list[dict]): Annotation info of an image.
            with_mask (bool): Whether to parse mask annotations.

        Returns:
            dict: A dict containing the following keys: bboxes, bboxes_ignore,\
                labels, masks, seg_map. "masks" are raw annotations and not \
                decoded into binary masks.
        """
        gt_bboxes = []
        gt_labels = []
        gt_bboxes_ignore = []
        gt_masks_ann = []
        for i, ann in enumerate(ann_info):
            if ann.get('ignore', False):
                continue
            x1, y1, w, h = ann['bbox']
            inter_w = max(0, min(x1 + w, img_info['width']) - max(x1, 0))
            inter_h = max(0, min(y1 + h, img_info['height']) - max(y1, 0))
            if inter_w * inter_h == 0:
                continue
            if ann['area'] <= 0 or w < 1 or h < 1:
                continue
            if self.min_size is not None:
                if w < self.min_size or h < self.min_size:
                    continue
            if ann['category_id'] not in self.cat_ids:
                continue
            bbox = [x1, y1, x1 + w, y1 + h]
            if ann.get('iscrowd', False):
                gt_bboxes_ignore.append(bbox)
            else:
                gt_bboxes.append(bbox)
                gt_labels.append(self.cat2label[ann['category_id']])
                gt_masks_ann.append(ann.get('segmentation', None))

        if gt_bboxes:
            gt_bboxes = np.array(gt_bboxes, dtype=np.float32)
            gt_labels = np.array(gt_labels, dtype=np.int64)
        else:
            gt_bboxes = np.zeros((0, 4), dtype=np.float32)
            gt_labels = np.array([], dtype=np.int64)

        if gt_bboxes_ignore:
            gt_bboxes_ignore = np.array(gt_bboxes_ignore, dtype=np.float32)
        else:
            gt_bboxes_ignore = np.zeros((0, 4), dtype=np.float32)

        seg_map = img_info['filename'].replace('jpg', 'png')

        ann = dict(
            bboxes=gt_bboxes,
            labels=gt_labels,
            bboxes_ignore=gt_bboxes_ignore,
            masks=gt_masks_ann,
            seg_map=seg_map)

        return ann

    def xyxy2xywh(self, bbox):
        """Convert ``xyxy`` style bounding boxes to ``xywh`` style for COCO
        evaluation.

        Args:
            bbox (numpy.ndarray): The bounding boxes, shape (4, ), in
                ``xyxy`` order.

        Returns:
            list[float]: The converted bounding boxes, in ``xywh`` order.
        """

        _bbox = bbox.tolist()
        return [
            _bbox[0],
            _bbox[1],
            _bbox[2] - _bbox[0],
            _bbox[3] - _bbox[1],
        ]

    def _proposal2json(self, results):
        """Convert proposal results to COCO json style."""
        json_results = []
        for idx in range(len(self)):
            img_id = self.img_ids[idx]
            bboxes = results[idx]
            for i in range(bboxes.shape[0]):
                data = dict()
                data['image_id'] = img_id
                data['bbox'] = self.xyxy2xywh(bboxes[i])
                data['score'] = float(bboxes[i][4])
                data['category_id'] = 1
                json_results.append(data)
        return json_results

    def _det2json(self, results):
        """Convert detection results to COCO json style."""
        json_results = []
        for idx in range(len(self)):
            img_id = self.img_ids[idx]
            result = results[idx]
            for label in range(len(result)):
                bboxes = result[label]
                for i in range(bboxes.shape[0]):
                    data = dict()
                    data['image_id'] = img_id
                    data['bbox'] = self.xyxy2xywh(bboxes[i])
                    data['score'] = float(bboxes[i][4])
                    data['category_id'] = self.cat_ids[label]
                    json_results.append(data)
        return json_results

    def _segm2json(self, results):
        """Convert instance segmentation results to COCO json style."""
        bbox_json_results = []
        segm_json_results = []
        for idx in range(len(self)):
            img_id = self.img_ids[idx]
            det, seg = results[idx][:2]
            for label in range(len(det)):
                # bbox results
                bboxes = det[label]
                for i in range(bboxes.shape[0]):
                    data = dict()
                    data['image_id'] = img_id
                    data['bbox'] = self.xyxy2xywh(bboxes[i])
                    data['score'] = float(bboxes[i][4])
                    data['category_id'] = self.cat_ids[label]
                    bbox_json_results.append(data)

                # segm results
                # some detectors use different scores for bbox and mask
                if isinstance(seg, tuple):
                    segms = seg[0][label]
                    mask_score = seg[1][label]
                else:
                    segms = seg[label]
                    mask_score = [bbox[4] for bbox in bboxes]
                for i in range(bboxes.shape[0]):
                    data = dict()
                    data['image_id'] = img_id
                    data['bbox'] = self.xyxy2xywh(bboxes[i])
                    data['score'] = float(mask_score[i])
                    data['category_id'] = self.cat_ids[label]
                    if isinstance(segms[i]['counts'], bytes):
                        segms[i]['counts'] = segms[i]['counts'].decode()
                    data['segmentation'] = segms[i]
                    segm_json_results.append(data)
        return bbox_json_results, segm_json_results

    def results2json(self, results, outfile_prefix):
        """Dump the detection results to a COCO style json file.

        There are 3 types of results: proposals, bbox predictions, mask
        predictions, and they have different data types. This method will
        automatically recognize the type, and dump them to json files.

        Args:
            results (list[list | tuple | ndarray]): Testing results of the
                dataset.
            outfile_prefix (str): The filename prefix of the json files. If the
                prefix is "somepath/xxx", the json files will be named
                "somepath/xxx.bbox.json", "somepath/xxx.segm.json",
                "somepath/xxx.proposal.json".

        Returns:
            dict[str: str]: Possible keys are "bbox", "segm", "proposal", and \
                values are corresponding filenames.
        """
        result_files = dict()
        if isinstance(results[0], list):
            json_results = self._det2json(results)
            result_files['bbox'] = f'{outfile_prefix}.bbox.json'
            result_files['proposal'] = f'{outfile_prefix}.bbox.json'
            mmcv.dump(json_results, result_files['bbox'])
        elif isinstance(results[0], tuple):
            json_results = self._segm2json(results)
            result_files['bbox'] = f'{outfile_prefix}.bbox.json'
            result_files['proposal'] = f'{outfile_prefix}.bbox.json'
            result_files['segm'] = f'{outfile_prefix}.segm.json'
            mmcv.dump(json_results[0], result_files['bbox'])
            mmcv.dump(json_results[1], result_files['segm'])
        elif isinstance(results[0], np.ndarray):
            json_results = self._proposal2json(results)
            result_files['proposal'] = f'{outfile_prefix}.proposal.json'
            mmcv.dump(json_results, result_files['proposal'])
        else:
            raise TypeError('invalid type of results')
        return result_files

    def fast_eval_recall(self, results, proposal_nums, iou_thrs, logger=None):
        gt_bboxes = []
        for i in range(len(self.img_ids)):
            ann_ids = self.coco.get_ann_ids(img_ids=self.img_ids[i])
            ann_info = self.coco.load_anns(ann_ids)
            if len(ann_info) == 0:
                gt_bboxes.append(np.zeros((0, 4)))
                continue
            bboxes = []
            for ann in ann_info:
                if ann.get('ignore', False) or ann['iscrowd']:
                    continue
                x1, y1, w, h = ann['bbox']
                bboxes.append([x1, y1, x1 + w, y1 + h])
            bboxes = np.array(bboxes, dtype=np.float32)
            if bboxes.shape[0] == 0:
                bboxes = np.zeros((0, 4))
            gt_bboxes.append(bboxes)

        recalls = eval_recalls(
            gt_bboxes, results, proposal_nums, iou_thrs, logger=logger)
        ar = recalls.mean(axis=1)
        return ar

    def format_results(self, results, jsonfile_prefix=None, **kwargs):
        """Format the results to json (standard format for COCO evaluation).

        Args:
            results (list[tuple | numpy.ndarray]): Testing results of the
                dataset.
            jsonfile_prefix (str | None): The prefix of json files. It includes
                the file path and the prefix of filename, e.g., "a/b/prefix".
                If not specified, a temp file will be created. Default: None.

        Returns:
            tuple: (result_files, tmp_dir), result_files is a dict containing \
                the json filepaths, tmp_dir is the temporal directory created \
                for saving json files when jsonfile_prefix is not specified.
        """
        assert isinstance(results, list), 'results must be a list'
        assert len(results) == len(self), (
            'The length of results is not equal to the dataset len: {} != {}'.
            format(len(results), len(self)))

        if jsonfile_prefix is None:
            tmp_dir = tempfile.TemporaryDirectory()
            jsonfile_prefix = osp.join(tmp_dir.name, 'results')
        else:
            tmp_dir = None
        result_files = self.results2json(results, jsonfile_prefix)
        return result_files, tmp_dir

    def evaluate(self,
                 results,
                 metric='bbox',
                 logger=None,
                 jsonfile_prefix=None,
                 classwise=False,
                 proposal_nums=(100, 300, 1000),
<<<<<<< HEAD
                 iou_thrs=np.arange(0.5, 0.96, 0.05),
                 score_thr=-1):
=======
                 iou_thrs=None,
                 metric_items=None):
>>>>>>> 46801227
        """Evaluation in COCO protocol.

        Args:
            results (list[list | tuple]): Testing results of the dataset.
            metric (str | list[str]): Metrics to be evaluated. Options are
                'bbox', 'segm', 'proposal', 'proposal_fast'.
            logger (logging.Logger | str | None): Logger used for printing
                related information during evaluation. Default: None.
            jsonfile_prefix (str | None): The prefix of json files. It includes
                the file path and the prefix of filename, e.g., "a/b/prefix".
                If not specified, a temp file will be created. Default: None.
            classwise (bool): Whether to evaluating the AP for each class.
            proposal_nums (Sequence[int]): Proposal number used for evaluating
                recalls, such as recall@100, recall@1000.
                Default: (100, 300, 1000).
<<<<<<< HEAD
            iou_thrs (Sequence[float]): IoU threshold used for evaluating
                recalls. If set to a list, the average recall of all IoUs will
                also be computed. Default: 0.5.
            score_thr (float): Score threshold used to calculate
                f1-score for text detection task.
=======
            iou_thrs (Sequence[float], optional): IoU threshold used for
                evaluating recalls/mAPs. If set to a list, the average of all
                IoUs will also be computed. If not specified, [0.50, 0.55,
                0.60, 0.65, 0.70, 0.75, 0.80, 0.85, 0.90, 0.95] will be used.
                Default: None.
            metric_items (list[str] | str, optional): Metric items that will
                be returned. If not specified, ``['AR@100', 'AR@300',
                'AR@1000', 'AR_s@1000', 'AR_m@1000', 'AR_l@1000' ]`` will be
                used when ``metric=='proposal'``, ``['mAP', 'mAP_50', 'mAP_75',
                'mAP_s', 'mAP_m', 'mAP_l']`` will be used when
                ``metric=='bbox' or metric=='segm'``.
>>>>>>> 46801227

        Returns:
            dict[str, float]: COCO style evaluation metric.
        """

        metrics = metric if isinstance(metric, list) else [metric]
        allowed_metrics = ['bbox', 'segm', 'proposal', 'proposal_fast', 'f1']
        for metric in metrics:
            if metric not in allowed_metrics:
                raise KeyError(f'metric {metric} is not supported')
        if iou_thrs is None:
            iou_thrs = np.linspace(
                .5, 0.95, int(np.round((0.95 - .5) / .05)) + 1, endpoint=True)
        if metric_items is not None:
            if not isinstance(metric_items, list):
                metric_items = [metric_items]

        result_files, tmp_dir = self.format_results(results, jsonfile_prefix)

<<<<<<< HEAD
        eval_results = {}
=======
        eval_results = OrderedDict()
        cocoGt = self.coco
>>>>>>> 46801227
        for metric in metrics:
            cocoGt = copy.deepcopy(self.coco)
            msg = f'Evaluating {metric}...'
            if logger is None:
                msg = '\n' + msg
            print_log(msg, logger=logger)

            if metric == 'proposal_fast':
                ar = self.fast_eval_recall(
                    results, proposal_nums, iou_thrs, logger='silent')
                log_msg = []
                for i, num in enumerate(proposal_nums):
                    eval_results[f'AR@{num}'] = ar[i]
                    log_msg.append(f'\nAR@{num}\t{ar[i]:.4f}')
                log_msg = ''.join(log_msg)
                print_log(log_msg, logger=logger)
                continue

            metric_type = 'bbox' if metric == 'f1' else metric
            if metric_type not in result_files:
                raise KeyError(f'{metric_type} is not in results')
            try:
                cocoDt = cocoGt.loadRes(result_files[metric_type])
            except IndexError:
                print_log(
                    'The testing results of the whole dataset is empty.',
                    logger=logger,
                    level=logging.ERROR)
                break

            iou_type = 'bbox' if metric in {'proposal', 'f1'} else metric
            cocoEval = COCOeval(cocoGt, cocoDt, iou_type)
            cocoEval.params.catIds = self.cat_ids
            cocoEval.params.imgIds = self.img_ids
            cocoEval.params.maxDets = list(proposal_nums)
            cocoEval.params.iouThrs = iou_thrs
            # mapping of cocoEval.stats
            coco_metric_names = {
                'mAP': 0,
                'mAP_50': 1,
                'mAP_75': 2,
                'mAP_s': 3,
                'mAP_m': 4,
                'mAP_l': 5,
                'AR@100': 6,
                'AR@300': 7,
                'AR@1000': 8,
                'AR_s@1000': 9,
                'AR_m@1000': 10,
                'AR_l@1000': 11
            }
            if metric_items is not None:
                for metric_item in metric_items:
                    if metric_item not in coco_metric_names:
                        raise KeyError(
                            f'metric item {metric_item} is not supported')

            if metric == 'proposal':
                cocoEval.params.useCats = 0
                cocoEval.evaluate()
                cocoEval.accumulate()
                cocoEval.summarize()
                if metric_items is None:
                    metric_items = [
                        'AR@100', 'AR@300', 'AR@1000', 'AR_s@1000',
                        'AR_m@1000', 'AR_l@1000'
                    ]

                for item in metric_items:
                    val = float(
                        f'{cocoEval.stats[coco_metric_names[item]]:.3f}')
                    eval_results[item] = val
            else:
                if metric == 'f1':
                    predictions = []
                    for res in results:
                        if isinstance(res[0], list):
                            boxes = res[0][0]
                            segms = res[1][0]
                        else:
                            boxes = res[0]
                            segms = [None for _ in boxes]

                        per_image_predictions = []

                        for bbox, segm in zip(boxes, segms):
                            contour = get_polygon(segm, bbox)
                            per_image_predictions.append({
                                'segmentation': contour,
                                'score': 1.0,
                            })

                        predictions.append(per_image_predictions)

                    gt_annotations = cocoEval.cocoGt.imgToAnns
                    recall, precision, hmean, _ = text_eval(
                        predictions, gt_annotations, score_thr,
                        show_recall_graph=False,
                        use_transcriptions=False)
                    print('Text detection recall={:.4f} precision={:.4f} hmean={:.4f}'.
                          format(recall, precision, hmean))
                    eval_results[metric + '/hmean'] = float(f'{hmean:.3f}')
                    eval_results[metric + '/precision'] = float(f'{precision:.3f}')
                    eval_results[metric + '/recall'] = float(f'{recall:.3f}')
                    continue

                cocoEval.evaluate()
                cocoEval.accumulate()
                cocoEval.summarize()

                if classwise:  # Compute per-category AP
                    # Compute per-category AP
                    # from https://github.com/facebookresearch/detectron2/
                    precisions = cocoEval.eval['precision']
                    # precision: (iou, recall, cls, area range, max dets)
                    assert len(self.cat_ids) == precisions.shape[2]

                    results_per_category = []
                    for idx, catId in enumerate(self.cat_ids):
                        # area range index 0: all area ranges
                        # max dets index -1: typically 100 per image
                        nm = self.coco.loadCats(catId)[0]
                        precision = precisions[:, :, idx, 0, -1]
                        precision = precision[precision > -1]
                        if precision.size:
                            ap = np.mean(precision)
                        else:
                            ap = float('nan')
                        results_per_category.append(
                            (f'{nm["name"]}', f'{float(ap):0.3f}'))

                    num_columns = min(6, len(results_per_category) * 2)
                    results_flatten = list(
                        itertools.chain(*results_per_category))
                    headers = ['category', 'AP'] * (num_columns // 2)
                    results_2d = itertools.zip_longest(*[
                        results_flatten[i::num_columns]
                        for i in range(num_columns)
                    ])
                    table_data = [headers]
                    table_data += [result for result in results_2d]
                    table = AsciiTable(table_data)
                    print_log('\n' + table.table, logger=logger)

                if metric_items is None:
                    metric_items = [
                        'mAP', 'mAP_50', 'mAP_75', 'mAP_s', 'mAP_m', 'mAP_l'
                    ]

                for metric_item in metric_items:
                    key = f'{metric}_{metric_item}'
                    val = float(
                        f'{cocoEval.stats[coco_metric_names[metric_item]]:.3f}'
                    )
                    eval_results[key] = val
                ap = cocoEval.stats[:6]
                eval_results[f'{metric}_mAP_copypaste'] = (
                    f'{ap[0]:.3f} {ap[1]:.3f} {ap[2]:.3f} {ap[3]:.3f} '
                    f'{ap[4]:.3f} {ap[5]:.3f}')
        if tmp_dir is not None:
            tmp_dir.cleanup()
        return eval_results


@DATASETS.register_module()
class ConcatenatedCocoDataset(CocoDataset):
    def __init__(self, concatenated_dataset):
        for dataset in concatenated_dataset.datasets:
            assert isinstance(dataset, CocoDataset), type(dataset)
            assert dataset.cat_ids == concatenated_dataset.datasets[0].cat_ids
            assert dataset.cat2label == concatenated_dataset.datasets[0].cat2label
            assert str(dataset.pipeline) == str(concatenated_dataset.datasets[0].pipeline), f'{dataset.pipeline}'
            assert dataset.proposals == concatenated_dataset.datasets[0].proposals

        self.CLASSES = concatenated_dataset.datasets[0].CLASSES
        self.test_mode = concatenated_dataset.datasets[0].test_mode
        self.filter_empty_gt = concatenated_dataset.datasets[0].filter_empty_gt
        self.cat_ids = concatenated_dataset.datasets[0].cat_ids
        self.cat2label = concatenated_dataset.datasets[0].cat2label
        self.pipeline = concatenated_dataset.datasets[0].pipeline
        self.proposals = concatenated_dataset.datasets[0].proposals
        self.img_ids = []
        self.data_infos = []
        self.flag = None
        self.ann_infos = []
        self.img_prefix = None
        self.seg_prefix = None
        self.proposal_file = None
        self.coco = None
        self.min_size = concatenated_dataset.datasets[0].min_size

        for dataset in concatenated_dataset.datasets:
            img_shift = 0 if not self.img_ids else max(self.img_ids) + 1

            for img_id in dataset.img_ids:
                self.img_ids.append(img_id + img_shift)

            for im_info in dataset.data_infos:
                im_info = dict(im_info)
                im_info['id'] += img_shift
                im_info['filename'] = os.path.join(dataset.img_prefix, im_info['filename'])
                self.data_infos.append(im_info)

            if self.coco is None:
                self.coco = dataset.coco
                self.coco.dataset = {'images': dataset.coco.dataset['images'],
                                     'categories': dataset.coco.dataset['categories']}
            else:
                for cat in dataset.coco.catToImgs:
                    self.coco.catToImgs[cat].extend([img_id + img_shift for img_id in dataset.coco.catToImgs[cat]])

                ann_shift = max(self.coco.anns) + 1
                for k, v in dataset.coco.anns.items():
                    v['image_id'] += img_shift
                    v['id'] += ann_shift
                    self.coco.anns[k + ann_shift] = v

                for k, v in dataset.coco.imgs.items():
                    v['id'] += img_shift
                    self.coco.imgs[k + img_shift] = v

                for k, v in dataset.coco.imgToAnns.items():
                    # indices in annotations have been changed above
                    self.coco.imgToAnns[k + img_shift] = v

                for v in dataset.coco.dataset['images']:
                    v['id'] += img_shift
                    self.coco.dataset['images'].append(v)

            if hasattr(dataset, 'flag'):
                if self.flag is None:
                    self.flag = dataset.flag
                else:
                    self.flag = np.concatenate([self.flag, dataset.flag], axis=0)

            if dataset.min_size != self.min_size:
                raise Exception(f'Different min_size values are met {self.min_size} and {dataset.min_size}')<|MERGE_RESOLUTION|>--- conflicted
+++ resolved
@@ -391,13 +391,9 @@
                  jsonfile_prefix=None,
                  classwise=False,
                  proposal_nums=(100, 300, 1000),
-<<<<<<< HEAD
                  iou_thrs=np.arange(0.5, 0.96, 0.05),
-                 score_thr=-1):
-=======
-                 iou_thrs=None,
+                 score_thr=-1,
                  metric_items=None):
->>>>>>> 46801227
         """Evaluation in COCO protocol.
 
         Args:
@@ -413,13 +409,8 @@
             proposal_nums (Sequence[int]): Proposal number used for evaluating
                 recalls, such as recall@100, recall@1000.
                 Default: (100, 300, 1000).
-<<<<<<< HEAD
-            iou_thrs (Sequence[float]): IoU threshold used for evaluating
-                recalls. If set to a list, the average recall of all IoUs will
-                also be computed. Default: 0.5.
             score_thr (float): Score threshold used to calculate
                 f1-score for text detection task.
-=======
             iou_thrs (Sequence[float], optional): IoU threshold used for
                 evaluating recalls/mAPs. If set to a list, the average of all
                 IoUs will also be computed. If not specified, [0.50, 0.55,
@@ -431,7 +422,6 @@
                 used when ``metric=='proposal'``, ``['mAP', 'mAP_50', 'mAP_75',
                 'mAP_s', 'mAP_m', 'mAP_l']`` will be used when
                 ``metric=='bbox' or metric=='segm'``.
->>>>>>> 46801227
 
         Returns:
             dict[str, float]: COCO style evaluation metric.
@@ -451,12 +441,8 @@
 
         result_files, tmp_dir = self.format_results(results, jsonfile_prefix)
 
-<<<<<<< HEAD
-        eval_results = {}
-=======
         eval_results = OrderedDict()
         cocoGt = self.coco
->>>>>>> 46801227
         for metric in metrics:
             cocoGt = copy.deepcopy(self.coco)
             msg = f'Evaluating {metric}...'
