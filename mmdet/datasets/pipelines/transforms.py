--- conflicted
+++ resolved
@@ -736,18 +736,10 @@
                 results['img'] = img
                 results['img_shape'] = img.shape
 
-<<<<<<< HEAD
-                # not tested
-                if 'gt_semantic_seg' in results:
-                    results['gt_semantic_seg'] = results['gt_semantic_seg'][
-                        patch[1]:patch[3], patch[0]:patch[2]]
-
-=======
                 # seg fields
                 for key in results.get('seg_fields', []):
                     results[key] = results[key][patch[1]:patch[3],
                                                 patch[0]:patch[2]]
->>>>>>> 99a31d25
                 return results
 
     def __repr__(self):
