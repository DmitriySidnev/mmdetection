
# OTEDetection

![](https://img.shields.io/badge/python-3.6%7C3.7-green)
![](https://img.shields.io/badge/pytorch-1.4-orange)
![](https://img.shields.io/badge/openvino-2020.2-blue)
![](https://img.shields.io/badge/onnxruntime-1.1.2-yellow)


<<<<<<< HEAD
This is an Object Detection and Instance Segmentation toolbox, that is a part of [OpenVINO Training Extensions](https://github.com/opencv/openvino_training_extensions). 

Project is based on open-mmlab's [MMDetection](https://github.com/open-mmlab/mmdetection).
=======
The master branch works with **PyTorch 1.3 to 1.5**.
The old v1.x branch works with PyTorch 1.1 to 1.4, but v2.0 is strongly recommended for faster speed, higher performance, better design and more friendly usage.

MMDetection is an open source object detection toolbox based on PyTorch. It is
a part of the OpenMMLab project developed by [Multimedia Laboratory, CUHK](http://mmlab.ie.cuhk.edu.hk/).

![demo image](demo/coco_test_12510.jpg)

### Major features

- **Modular Design**

  We decompose the detection framework into different components and one can easily construct a customized object detection framework by combining different modules.

- **Support of multiple frameworks out of box**

  The toolbox directly supports popular and contemporary detection frameworks, *e.g.* Faster RCNN, Mask RCNN, RetinaNet, etc.

- **High efficiency**

  All basic bbox and mask operations run on GPUs. The training speed is faster than or comparable to other codebases, including [Detectron2](https://github.com/facebookresearch/detectron2), [maskrcnn-benchmark](https://github.com/facebookresearch/maskrcnn-benchmark) and [SimpleDet](https://github.com/TuSimple/simpledet).

- **State of the art**

  The toolbox stems from the codebase developed by the *MMDet* team, who won [COCO Detection Challenge](http://cocodataset.org/#detection-leaderboard) in 2018, and we keep pushing it forward.

Apart from MMDetection, we also released a library [mmcv](https://github.com/open-mmlab/mmcv) for computer vision research, which is heavily depended on by this toolbox.

## License

This project is released under the [Apache 2.0 license](LICENSE).

## Changelog

v2.1.0 was released in 8/6/2020.
Please refer to [changelog.md](docs/changelog.md) for details and release history.
A comparison between v1.x and v2.0 codebases can be found in [compatibility.md](docs/compatibility.md).

## Benchmark and model zoo

Supported methods and backbones are shown in the below table.
Results and models are available in the [model zoo](docs/model_zoo.md).

|                    | ResNet   | ResNeXt  | SENet    | VGG      | HRNet | RegNetX | Res2Net |
|--------------------|:--------:|:--------:|:--------:|:--------:|:-----:|:--------:|:-----:|
| RPN                | ✓        | ✓        | ☐        | ✗        | ✓     | ☐        | ☐     |
| Fast R-CNN         | ✓        | ✓        | ☐        | ✗        | ✓     | ☐        | ☐     |
| Faster R-CNN       | ✓        | ✓        | ☐        | ✗        | ✓     | ✓        | ✓     |
| Mask R-CNN         | ✓        | ✓        | ☐        | ✗        | ✓     | ✓        | ✓     |
| Cascade R-CNN      | ✓        | ✓        | ☐        | ✗        | ✓     | ☐        | ✓     |
| Cascade Mask R-CNN | ✓        | ✓        | ☐        | ✗        | ✓     | ☐        | ✓     |
| SSD                | ✗        | ✗        | ✗        | ✓        | ✗     | ✗        | ✗     |
| RetinaNet          | ✓        | ✓        | ☐        | ✗        | ✓     | ✓        | ☐     |
| GHM                | ✓        | ✓        | ☐        | ✗        | ✓     | ☐        | ☐     |
| Mask Scoring R-CNN | ✓        | ✓        | ☐        | ✗        | ✓     | ☐        | ☐     |
| Double-Head R-CNN  | ✓        | ✓        | ☐        | ✗        | ✓     | ☐        | ☐     |
| Grid R-CNN (Plus)  | ✓        | ✓        | ☐        | ✗        | ✓     | ☐        | ☐     |
| Hybrid Task Cascade| ✓        | ✓        | ☐        | ✗        | ✓     | ☐        | ✓     |
| Libra R-CNN        | ✓        | ✓        | ☐        | ✗        | ✓     | ☐        | ☐     |
| Guided Anchoring   | ✓        | ✓        | ☐        | ✗        | ✓     | ☐        | ☐     |
| FCOS               | ✓        | ✓        | ☐        | ✗        | ✓     | ☐        | ☐     |
| RepPoints          | ✓        | ✓        | ☐        | ✗        | ✓     | ☐        | ☐     |
| Foveabox           | ✓        | ✓        | ☐        | ✗        | ✓     | ☐        | ☐     |
| FreeAnchor         | ✓        | ✓        | ☐        | ✗        | ✓     | ☐        | ☐     |
| NAS-FPN            | ✓        | ✓        | ☐        | ✗        | ✓     | ☐        | ☐     |
| ATSS               | ✓        | ✓        | ☐        | ✗        | ✓     | ☐        | ☐     |
| FSAF               | ✓        | ✓        | ☐        | ✗        | ✓     | ☐        | ☐     |
| PAFPN              | ✓        | ✓        | ☐        | ✗        | ✓     | ☐        | ☐     |
| NAS-FCOS           | ✓        | ✓        | ☐        | ✗        | ✓     | ☐        | ☐     |
| PISA               | ✓        | ✓        | ☐        | ✗        | ✓     | ☐        | ☐     |

Other features
- [x] [CARAFE](configs/carafe/README.md)
- [x] [DCNv2](configs/dcn/README.md)
- [x] [Group Normalization](configs/gn/README.md)
- [x] [Weight Standardization](configs/gn+ws/README.md)
- [x] [OHEM](configs/faster_rcnn/faster_rcnn_r50_fpn_ohem_1x_coco.py)
- [x] [Soft-NMS](configs/faster_rcnn/faster_rcnn_r50_fpn_soft_nms_1x_coco.py)
- [x] [Generalized Attention](configs/empirical_attention/README.md)
- [x] [GCNet](configs/gcnet/README.md)
- [x] [Mixed Precision (FP16) Training](configs/fp16/README.md)
- [x] [InstaBoost](configs/instaboost/README.md)
- [x] [GRoIE](configs/groie/README.md)

Some other methods are also supported in [projects using MMDetection](./docs/projects.md).
>>>>>>> 99a31d25

## Installation

Please refer to [INSTALL.md](docs/install.md) for installation and dataset preparation.

## Get Started

<<<<<<< HEAD
Please see [GETTING_STARTED.md](docs/getting_started.md) for the basic usage.
=======
Please see [getting_started.md](docs/getting_started.md) for the basic usage of MMDetection. There are also tutorials for [finetuning models](docs/tutorials/finetune.md), [adding new dataset](docs/tutorials/new_dataset.md), [designing data pipeline](docs/tutorials/data_pipeline.md), and [adding new modules](docs/tutorials/new_modules.md).
>>>>>>> 99a31d25

## Model Zoo

Please see [MODEL_ZOO.md](docs/model_zoo.md) for the list of pre-trained models.

## Contributing

We appreciate all contributions to improve this project. Please refer to [CONTRIBUTING.md](.github/CONTRIBUTING.md) for the contributing guideline.

## Contact

This repo is currently maintained by Ilya Krylov ([@Ilya-Krylov](https://github.com/Ilya-Krylov)), Pavel Druzhkov ([@druzhkov-paul](https://github.com/druzhkov-paul)) and Alexander Dokuchaev ([@AlexanderDokuchaev](https://github.com/AlexanderDokuchaev)).<|MERGE_RESOLUTION|>--- conflicted
+++ resolved
@@ -7,97 +7,9 @@
 ![](https://img.shields.io/badge/onnxruntime-1.1.2-yellow)
 
 
-<<<<<<< HEAD
-This is an Object Detection and Instance Segmentation toolbox, that is a part of [OpenVINO Training Extensions](https://github.com/opencv/openvino_training_extensions). 
+This is an Object Detection and Instance Segmentation toolbox, that is a part of [OpenVINO Training Extensions](https://github.com/opencv/openvino_training_extensions).
 
 Project is based on open-mmlab's [MMDetection](https://github.com/open-mmlab/mmdetection).
-=======
-The master branch works with **PyTorch 1.3 to 1.5**.
-The old v1.x branch works with PyTorch 1.1 to 1.4, but v2.0 is strongly recommended for faster speed, higher performance, better design and more friendly usage.
-
-MMDetection is an open source object detection toolbox based on PyTorch. It is
-a part of the OpenMMLab project developed by [Multimedia Laboratory, CUHK](http://mmlab.ie.cuhk.edu.hk/).
-
-![demo image](demo/coco_test_12510.jpg)
-
-### Major features
-
-- **Modular Design**
-
-  We decompose the detection framework into different components and one can easily construct a customized object detection framework by combining different modules.
-
-- **Support of multiple frameworks out of box**
-
-  The toolbox directly supports popular and contemporary detection frameworks, *e.g.* Faster RCNN, Mask RCNN, RetinaNet, etc.
-
-- **High efficiency**
-
-  All basic bbox and mask operations run on GPUs. The training speed is faster than or comparable to other codebases, including [Detectron2](https://github.com/facebookresearch/detectron2), [maskrcnn-benchmark](https://github.com/facebookresearch/maskrcnn-benchmark) and [SimpleDet](https://github.com/TuSimple/simpledet).
-
-- **State of the art**
-
-  The toolbox stems from the codebase developed by the *MMDet* team, who won [COCO Detection Challenge](http://cocodataset.org/#detection-leaderboard) in 2018, and we keep pushing it forward.
-
-Apart from MMDetection, we also released a library [mmcv](https://github.com/open-mmlab/mmcv) for computer vision research, which is heavily depended on by this toolbox.
-
-## License
-
-This project is released under the [Apache 2.0 license](LICENSE).
-
-## Changelog
-
-v2.1.0 was released in 8/6/2020.
-Please refer to [changelog.md](docs/changelog.md) for details and release history.
-A comparison between v1.x and v2.0 codebases can be found in [compatibility.md](docs/compatibility.md).
-
-## Benchmark and model zoo
-
-Supported methods and backbones are shown in the below table.
-Results and models are available in the [model zoo](docs/model_zoo.md).
-
-|                    | ResNet   | ResNeXt  | SENet    | VGG      | HRNet | RegNetX | Res2Net |
-|--------------------|:--------:|:--------:|:--------:|:--------:|:-----:|:--------:|:-----:|
-| RPN                | ✓        | ✓        | ☐        | ✗        | ✓     | ☐        | ☐     |
-| Fast R-CNN         | ✓        | ✓        | ☐        | ✗        | ✓     | ☐        | ☐     |
-| Faster R-CNN       | ✓        | ✓        | ☐        | ✗        | ✓     | ✓        | ✓     |
-| Mask R-CNN         | ✓        | ✓        | ☐        | ✗        | ✓     | ✓        | ✓     |
-| Cascade R-CNN      | ✓        | ✓        | ☐        | ✗        | ✓     | ☐        | ✓     |
-| Cascade Mask R-CNN | ✓        | ✓        | ☐        | ✗        | ✓     | ☐        | ✓     |
-| SSD                | ✗        | ✗        | ✗        | ✓        | ✗     | ✗        | ✗     |
-| RetinaNet          | ✓        | ✓        | ☐        | ✗        | ✓     | ✓        | ☐     |
-| GHM                | ✓        | ✓        | ☐        | ✗        | ✓     | ☐        | ☐     |
-| Mask Scoring R-CNN | ✓        | ✓        | ☐        | ✗        | ✓     | ☐        | ☐     |
-| Double-Head R-CNN  | ✓        | ✓        | ☐        | ✗        | ✓     | ☐        | ☐     |
-| Grid R-CNN (Plus)  | ✓        | ✓        | ☐        | ✗        | ✓     | ☐        | ☐     |
-| Hybrid Task Cascade| ✓        | ✓        | ☐        | ✗        | ✓     | ☐        | ✓     |
-| Libra R-CNN        | ✓        | ✓        | ☐        | ✗        | ✓     | ☐        | ☐     |
-| Guided Anchoring   | ✓        | ✓        | ☐        | ✗        | ✓     | ☐        | ☐     |
-| FCOS               | ✓        | ✓        | ☐        | ✗        | ✓     | ☐        | ☐     |
-| RepPoints          | ✓        | ✓        | ☐        | ✗        | ✓     | ☐        | ☐     |
-| Foveabox           | ✓        | ✓        | ☐        | ✗        | ✓     | ☐        | ☐     |
-| FreeAnchor         | ✓        | ✓        | ☐        | ✗        | ✓     | ☐        | ☐     |
-| NAS-FPN            | ✓        | ✓        | ☐        | ✗        | ✓     | ☐        | ☐     |
-| ATSS               | ✓        | ✓        | ☐        | ✗        | ✓     | ☐        | ☐     |
-| FSAF               | ✓        | ✓        | ☐        | ✗        | ✓     | ☐        | ☐     |
-| PAFPN              | ✓        | ✓        | ☐        | ✗        | ✓     | ☐        | ☐     |
-| NAS-FCOS           | ✓        | ✓        | ☐        | ✗        | ✓     | ☐        | ☐     |
-| PISA               | ✓        | ✓        | ☐        | ✗        | ✓     | ☐        | ☐     |
-
-Other features
-- [x] [CARAFE](configs/carafe/README.md)
-- [x] [DCNv2](configs/dcn/README.md)
-- [x] [Group Normalization](configs/gn/README.md)
-- [x] [Weight Standardization](configs/gn+ws/README.md)
-- [x] [OHEM](configs/faster_rcnn/faster_rcnn_r50_fpn_ohem_1x_coco.py)
-- [x] [Soft-NMS](configs/faster_rcnn/faster_rcnn_r50_fpn_soft_nms_1x_coco.py)
-- [x] [Generalized Attention](configs/empirical_attention/README.md)
-- [x] [GCNet](configs/gcnet/README.md)
-- [x] [Mixed Precision (FP16) Training](configs/fp16/README.md)
-- [x] [InstaBoost](configs/instaboost/README.md)
-- [x] [GRoIE](configs/groie/README.md)
-
-Some other methods are also supported in [projects using MMDetection](./docs/projects.md).
->>>>>>> 99a31d25
 
 ## Installation
 
@@ -105,11 +17,7 @@
 
 ## Get Started
 
-<<<<<<< HEAD
 Please see [GETTING_STARTED.md](docs/getting_started.md) for the basic usage.
-=======
-Please see [getting_started.md](docs/getting_started.md) for the basic usage of MMDetection. There are also tutorials for [finetuning models](docs/tutorials/finetune.md), [adding new dataset](docs/tutorials/new_dataset.md), [designing data pipeline](docs/tutorials/data_pipeline.md), and [adding new modules](docs/tutorials/new_modules.md).
->>>>>>> 99a31d25
 
 ## Model Zoo
 
